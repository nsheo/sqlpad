--- conflicted
+++ resolved
@@ -23,12 +23,7 @@
   schemaExpansions: { [conectionId: string]: ExpandedMap };
   connectionId: string;
   connectionClient?: ConnectionClient;
-<<<<<<< HEAD
-  runQueryInstanceId?: string;
-=======
-  connectionClientInterval?: any;
   batchId?: string;
->>>>>>> 58210c17
   isRunning: boolean;
   isSaving: boolean;
   // Editor session takes Query model fields and flattens
@@ -70,7 +65,6 @@
   schemaExpansions: {},
   connectionId: '',
   connectionClient: undefined,
-  connectionClientInterval: undefined,
   batchId: undefined,
   isRunning: false,
   isSaving: false,
@@ -97,36 +91,7 @@
   initialized: false,
   focusedSessionId: INITIAL_SESSION_ID,
   editorSessions: {
-<<<<<<< HEAD
-    [INITIAL_SESSION_ID]: {
-      id: INITIAL_SESSION_ID,
-      showSchema: true,
-      schemaExpansions: {},
-      connectionId: '',
-      connectionClient: undefined,
-      runQueryInstanceId: undefined,
-      isRunning: false,
-      isSaving: false,
-      queryId: undefined,
-      queryName: '',
-      queryText: '',
-      tags: [],
-      acl: [],
-      chartType: '',
-      chartFields: {},
-      canRead: true,
-      canWrite: true,
-      canDelete: true,
-      queryError: undefined,
-      queryResult: undefined,
-      runQueryStartTime: undefined,
-      selectedText: '',
-      showValidation: false,
-      unsavedChanges: false,
-    },
-=======
     [INITIAL_SESSION_ID]: INITIAL_SESSION,
->>>>>>> 58210c17
   },
   batches: {},
   statements: {},
