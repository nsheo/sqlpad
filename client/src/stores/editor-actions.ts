import localforage from 'localforage';
import queryString from 'query-string';
import message from '../common/message';
import {
  ACLRecord,
  AppInfo,
  Batch,
  ChartFields,
  Connection,
  ConnectionClient,
} from '../types';
import { api } from '../utilities/api';
import baseUrl from '../utilities/baseUrl';
import {
  removeLocalQueryText,
  setLocalQueryText,
} from '../utilities/localQueryText';
import updateCompletions from '../utilities/updateCompletions';
import { EditorSession, SchemaState, useEditorStore } from './editor-store';

function sleep(ms: number) {
  return new Promise((resolve) => setTimeout(resolve, ms));
}

const { getState, setState } = useEditorStore;

function setSession(update: Partial<EditorSession>) {
  const { focusedSessionId, editorSessions } = getState();
  const focusedSession = getState().getSession();
  setState({
    editorSessions: {
      ...editorSessions,
      [focusedSessionId]: { ...focusedSession, ...update },
    },
  });
}

<<<<<<< HEAD
// Schedule connectionClient Heartbeat
// This only does work if data exists to do the work on
// Assumption here is that the API call will finish in the 10 seconds this is scheduled for
setInterval(async () => {
  const { connectionClient } = getState().getSession();

  if (connectionClient) {
    const updateJson = await api.put(
      `/api/connection-clients/${connectionClient.id}`,
      {}
    );

    const currentConnectionClient = getState().getSession().connectionClient;

    // If the connectionClient changed since hearbeat, do nothing
    if (currentConnectionClient?.id !== connectionClient?.id) {
      return;
    }

    // If the PUT didn't return a connectionClient object or has an error,
    // the connectionClient has been disconnected
    if (updateJson.error || !updateJson.data) {
      setSession({
        connectionClient: undefined,
      });
    } else {
      setSession({
        connectionClient: updateJson.data,
      });
    }
  }
}, 10000);
=======
function setBatch(batchId: string, batch: Batch) {
  const { batches, statements } = getState();
  const { selectedStatementId } = getState().getSession();

  const updatedStatements = {
    ...statements,
  };

  if (batch?.statements) {
    for (const statement of batch.statements) {
      updatedStatements[statement.id] = statement;
    }
    if (batch.statements.length === 1) {
      const onlyStatementId = batch.statements[0].id;
      if (selectedStatementId !== onlyStatementId) {
        setSession({ selectedStatementId: onlyStatementId });
      }
    }
  }

  setState({
    statements: updatedStatements,
    batches: {
      ...batches,
      [batchId]: batch,
    },
  });
}
>>>>>>> 58210c17

export const initApp = async (
  config: AppInfo['config'],
  connections: Connection[]
) => {
  try {
    let [selectedConnectionId] = await Promise.all([
      localforage.getItem('selectedConnectionId'),
    ]);

    let initialConnectionId = '';

    if (connections.length === 1) {
      selectedConnectionId = connections[0].id;
    } else {
      const { defaultConnectionId } = config || {};
      if (defaultConnectionId) {
        const foundDefault = connections.find(
          (c) => c.id === defaultConnectionId
        );
        if (Boolean(foundDefault)) {
          initialConnectionId = defaultConnectionId;
        }
      }

      if (typeof selectedConnectionId === 'string') {
        const selectedConnection = connections.find(
          (c) => c.id === selectedConnectionId
        );
        if (Boolean(selectedConnection)) {
          initialConnectionId = selectedConnectionId;
        }
      }

      const qs = queryString.parse(window.location.search);
      const qsConnectionName = qs.connectionName;
      if (qsConnectionName) {
        const selectedConnection = connections.find(
          (c) => c.name === qsConnectionName
        );
        if (selectedConnection?.id) {
          initialConnectionId = selectedConnection?.id;
        }
      }

      const qsConnectionId = qs.connectionId;
      if (qsConnectionId) {
        const selectedConnection = connections.find(
          (c) => c.id === qsConnectionId
        );
        if (selectedConnection?.id) {
          initialConnectionId = selectedConnection?.id;
        }
      }
    }

    setSession({ connectionId: initialConnectionId });
    setState({ initialized: true });
  } catch (error) {
    console.error(error);
    message.error('Error initializing application');
  }
};

/**
 * Reset state (on signout for example)
 * TODO: This needs to either do more, cancel timeouts, polling, etc OR navigate to a new page in browser (not client-side routed)
 */
export async function resetState() {
  setSession({ selectedStatementId: '', batchId: '' });
  setState({
    batches: {},
    statements: {},
  });
}

/**
 * Open a connection client for the currently selected connection if supported
 */
export async function connectConnectionClient() {
  const { connectionClient, connectionId } = getState().getSession();

  // If a connectionClient is already open or selected connection id doesn't exist, do nothing
  if (connectionClient || !connectionId) {
    return;
  }

  // Regular users are not allowed to get connections by id, but they can get list of connections
  // May want to store selected connection instead of just id
  const { data: connections } = await api.getConnections();
  const connection = (connections || []).find(
    (connection) => connection.id === connectionId
  );

  const supportedAndEnabled =
    connection &&
    connection.supportsConnectionClient &&
    connection.multiStatementTransactionEnabled;

  if (!supportedAndEnabled) {
    return;
  }

  const json = await api.post('/api/connection-clients', {
    connectionId,
  });
  if (json.error) {
    return message.error('Problem connecting to database');
  }

  setSession({
    connectionClient: json.data,
  });
}

/**
 * Disconnect the current connection client if one exists
 */
export async function disconnectConnectionClient() {
  const { connectionClient } = getState().getSession();

  if (connectionClient) {
    api
      .delete(`/api/connection-clients/${connectionClient.id}`)
      .then((json) => {
        if (json.error) {
          message.error(json.error);
        }
      });
  }

  setSession({
    connectionClient: undefined,
  });
}

function cleanupConnectionClient(
  connectionClient?: ConnectionClient,
  connectionClientInterval?: number
) {
  // Close connection client but do not wait for this to complete
  if (connectionClient) {
    api
      .delete(`/api/connection-clients/${connectionClient.id}`)
      .then((json) => {
        if (json.error) {
          message.error(json.error);
        }
      });
  }

  if (connectionClientInterval) {
    clearInterval(connectionClientInterval);
  }
}

/**
 * Select connection and disconnect connectionClient if it exists
 * @param connectionId
 */
export function selectConnectionId(connectionId: string) {
  const { connectionClient } = getState().getSession();

  localforage
    .setItem('selectedConnectionId', connectionId)
    .catch((error) => message.error(error));

<<<<<<< HEAD
  if (connectionClient) {
    api
      .delete(`/api/connection-clients/${connectionClient.id}`)
      .then((json) => {
        if (json.error) {
          message.error(json.error);
        }
      });
  }
=======
  cleanupConnectionClient(connectionClient, connectionClientInterval);
>>>>>>> 58210c17

  setSession({
    connectionId,
    connectionClient: undefined,
  });
}

export const formatQuery = async () => {
  const { queryText, queryId } = getState().getSession();

  const json = await api.post('/api/format-sql', {
    query: queryText,
  });

  if (json.error) {
    message.error(json.error);
    return;
  }

  if (!json.data || !json.data.query) {
    console.warn('unexpected API result');
    return;
  }

  setLocalQueryText(queryId, json.data.query);
  setSession({ queryText: json.data.query, unsavedChanges: true });
};

export const loadQuery = async (queryId: string) => {
  const { error, data } = await api.getQuery(queryId);
  if (error || !data) {
    return message.error('Query not found');
  }

<<<<<<< HEAD
  const { connectionClient } = getState().getSession();

  if (connectionClient) {
    api
      .delete(`/api/connection-clients/${connectionClient.id}`)
      .then((json) => {
        if (json.error) {
          message.error(json.error);
        }
      });
  }
=======
  const {
    connectionClient,
    connectionClientInterval,
  } = getState().getSession();

  // Cleanup existing connection
  // Even if the connection isn't changing, the client should be refreshed
  // This is to prevent accidental state from carrying over
  // For example, if there is an open transaction,
  // we don't want that impacting the new query if same connectionId is used)
  cleanupConnectionClient(connectionClient, connectionClientInterval);
>>>>>>> 58210c17

  setSession({
    // Map query object to flattened editor session data
    queryId,
    connectionId: data.connectionId,
    connectionClient: undefined,
<<<<<<< HEAD
=======
    connectionClientInterval: undefined,
>>>>>>> 58210c17
    queryText: data.queryText,
    queryName: data.name,
    tags: data.tags,
    acl: data.acl,
    chartType: data?.chart?.chartType,
    chartFields: data?.chart?.fields,
    canDelete: data.canDelete,
    canRead: data.canRead,
    canWrite: data.canWrite,
    // Reset result/error/unsaved/running states
    batchId: '',
    selectedStatementId: '',
    isRunning: false,
    queryError: undefined,
    queryResult: undefined,
    unsavedChanges: false,
  });
};

export const runQuery = async () => {
  const {
    queryId,
    queryName,
    queryText,
    chartType,
    chartFields,
    connectionId,
    connectionClient,
    selectedText,
  } = getState().getSession();

  if (!connectionId) {
    return setSession({
      queryError: 'Connection required',
      selectedStatementId: '',
    });
  }

  if (!queryText) {
    return setSession({
      queryError: 'SQL text required',
      selectedStatementId: '',
    });
  }

  setSession({
    batchId: undefined,
    isRunning: true,
    runQueryStartTime: new Date(),
    selectedStatementId: '',
  });

  const postData = {
    connectionId,
    connectionClientId: connectionClient && connectionClient.id,
    queryId,
    name: queryName,
    batchText: queryText,
    selectedText,
    chart: {
      chartType,
      fields: chartFields,
    },
  };

  let res = await api.createBatch(postData);
  let error = res.error;
  let batch = res.data;

  if (error) {
    return setSession({
      queryError: error,
    });
  }

  if (!batch) {
    return setSession({
      queryError: 'error creating batch',
    });
  }

  setBatch(batch.id, batch);

  while (
    batch?.id &&
    !((batch?.status === 'finished' || batch?.status === 'error') && !error)
  ) {
    await sleep(500);
    res = await api.getBatch(batch.id);
    error = res.error;
    batch = res.data;

    setSession({
      batchId: batch?.id,
      queryError: error,
    });

    if (batch) {
      setBatch(batch.id, batch);
    }
  }

  setSession({
    isRunning: false,
  });
};

export const saveQuery = async () => {
  const {
    queryId,
    connectionId,
    queryName,
    queryText,
    chartFields,
    chartType,
    tags,
    acl,
  } = getState().getSession();

  if (!queryName) {
    message.error('Query name required');
    setSession({ showValidation: true });
    return;
  }

  setSession({ isSaving: true });
  const queryData = {
    connectionId,
    name: queryName,
    queryText,
    acl,
    chart: {
      chartType,
      fields: chartFields,
    },
    tags,
  };

  if (queryId) {
    api.put(`/api/queries/${queryId}`, queryData).then((json) => {
      const { error, data } = json;
      if (error) {
        message.error(error);
        setSession({ isSaving: false });
        return;
      }
      api.reloadQueries();
      removeLocalQueryText(data.id);
      setSession({
        isSaving: false,
        unsavedChanges: false,
        connectionId: data.connectionId,
        queryText: data.queryText,
        queryName: data.name,
        tags: data.tags,
        acl: data.acl,
        chartType: data?.chart?.chartType,
        chartFields: data?.chart?.fields,
        canDelete: data.canDelete,
        canRead: data.canRead,
        canWrite: data.canWrite,
      });
    });
  } else {
    api.post(`/api/queries`, queryData).then((json) => {
      const { error, data } = json;
      if (error) {
        message.error(error);
        setSession({ isSaving: false });
        return;
      }
      api.reloadQueries();
      window.history.replaceState(
        {},
        data.name,
        `${baseUrl()}/queries/${data.id}`
      );
      message.success('Query Saved');
      removeLocalQueryText(data.id);
      setSession({
        isSaving: false,
        unsavedChanges: false,
        connectionId: data.connectionId,
        queryText: data.queryText,
        queryName: data.name,
        tags: data.tags,
        acl: data.acl,
        chartType: data?.chart?.chartType,
        chartFields: data?.chart?.fields,
        canDelete: data.canDelete,
        canRead: data.canRead,
        canWrite: data.canWrite,
      });
    });
  }
};

export const handleCloneClick = () => {
  const { queryName } = getState().getSession();
  const newName = `Copy of ${queryName}`;
  window.history.replaceState({}, newName, `${baseUrl()}/queries/new`);
  setSession({ queryId: '', queryName: newName, unsavedChanges: true });
};

// NOTE connectionId, connectionClient, etc ARE NOT set here on purpose
// Some things should be carried over when creating a new session
const newQuerySession: Partial<EditorSession> = {
  isRunning: false,
  queryId: '',
  queryName: '',
  tags: [],
  acl: [],
  queryText: '',
  chartType: '',
  chartFields: {},
  canRead: true,
  canWrite: true,
  canDelete: true,
  queryError: undefined,
  queryResult: undefined,
  unsavedChanges: false,
  selectedStatementId: '',
  batchId: undefined,
  isSaving: false,
  runQueryStartTime: undefined,
  selectedText: '',
  showValidation: false,
};

export const resetNewQuery = () => {
  setSession(newQuerySession);
};

export const selectStatementId = (selectedStatementId: string) => {
  setSession({ selectedStatementId });
};

export const setQueryText = (queryText: string) => {
  const { queryId } = getState().getSession();
  setLocalQueryText(queryId, queryText);
  setSession({ queryText, unsavedChanges: true });
};

export const setQueryName = (queryName: string) => {
  setSession({ queryName, unsavedChanges: true });
};

export const setTags = (tags: string[]) => {
  setSession({ tags, unsavedChanges: true });
};

export const setAcl = (acl: Partial<ACLRecord>[]) => {
  setSession({ acl, unsavedChanges: true });
};

export const setChartType = (chartType: string) => {
  setSession({ chartType, unsavedChanges: true });
};

export const setChartFields = (chartFields: ChartFields) => {
  setSession({ chartFields, unsavedChanges: true });
};

export const handleChartConfigurationFieldsChange = (
  chartFieldId: string,
  queryResultField: any
) => {
  const { chartFields } = getState().getSession();

  setSession({
    chartFields: { ...chartFields, [chartFieldId]: queryResultField },
    unsavedChanges: true,
  });
};

export const handleChartTypeChange = (chartType: string) => {
  setSession({ chartType, unsavedChanges: true });
};

export const handleQuerySelectionChange = (selectedText: string) => {
  setSession({ selectedText });
};

export function toggleSchema() {
  const { showSchema } = getState().getSession();
  setSession({ showSchema: !showSchema });
}

export function setSchemaState(connectionId: string, schemaState: SchemaState) {
  const { schemaStates } = getState();
  const update = {
    ...schemaStates,
    [connectionId]: schemaState,
  };
  setState({ schemaStates: update });
}

/**
 * Get schema via API and store into editor store
 * @param connectionId - connection id to get schema for
 * @param reload - force cache refresh for schema
 */
export async function loadSchema(connectionId: string, reload?: boolean) {
  const { schemaStates } = getState();
  const { showSchema, schemaExpansions } = getState().getSession();

  if (!schemaStates[connectionId] || reload) {
    setSchemaState(connectionId, {
      loading: true,
    });

    const json = await api.getConnectionSchema(connectionId, reload);
    const { error, data } = json;

    if (error) {
      setSchemaState(connectionId, {
        loading: false,
        error,
      });
      // If sidebar is not shown, send error notification
      // It is otherwise shown in sidebar where schema would be
      if (!showSchema) {
        message.error(error);
      }
      return;
    }

    // Pre-expand schemas
    const expanded: { [key: string]: boolean } = {};
    if (data?.schemas) {
      data.schemas.forEach((schema) => {
        expanded[schema.name] = true;
      });
    }

    setSchemaState(connectionId, {
      loading: false,
      connectionSchema: data,
      error: undefined,
    });

    setSession({
      schemaExpansions: { ...schemaExpansions, [connectionId]: expanded },
    });
  }

  // Refresh completions
  const connectionSchema = getState().schemaStates[connectionId]
    ?.connectionSchema;

  if (connectionSchema?.schemas || connectionSchema?.tables) {
    updateCompletions(connectionSchema);
  } else {
    updateCompletions({ schemas: [] });
  }
}

export function toggleSchemaItem(connectionId: string, item: { id: string }) {
  const { schemaExpansions } = getState().getSession();

  const expanded = { ...schemaExpansions[connectionId] };
  expanded[item.id] = !expanded[item.id];

  setSession({
    schemaExpansions: { ...schemaExpansions, [connectionId]: expanded },
  });
}<|MERGE_RESOLUTION|>--- conflicted
+++ resolved
@@ -35,7 +35,6 @@
   });
 }
 
-<<<<<<< HEAD
 // Schedule connectionClient Heartbeat
 // This only does work if data exists to do the work on
 // Assumption here is that the API call will finish in the 10 seconds this is scheduled for
@@ -68,7 +67,7 @@
     }
   }
 }, 10000);
-=======
+
 function setBatch(batchId: string, batch: Batch) {
   const { batches, statements } = getState();
   const { selectedStatementId } = getState().getSession();
@@ -97,7 +96,6 @@
     },
   });
 }
->>>>>>> 58210c17
 
 export const initApp = async (
   config: AppInfo['config'],
@@ -234,10 +232,7 @@
   });
 }
 
-function cleanupConnectionClient(
-  connectionClient?: ConnectionClient,
-  connectionClientInterval?: number
-) {
+function cleanupConnectionClient(connectionClient?: ConnectionClient) {
   // Close connection client but do not wait for this to complete
   if (connectionClient) {
     api
@@ -248,10 +243,6 @@
         }
       });
   }
-
-  if (connectionClientInterval) {
-    clearInterval(connectionClientInterval);
-  }
 }
 
 /**
@@ -265,19 +256,7 @@
     .setItem('selectedConnectionId', connectionId)
     .catch((error) => message.error(error));
 
-<<<<<<< HEAD
-  if (connectionClient) {
-    api
-      .delete(`/api/connection-clients/${connectionClient.id}`)
-      .then((json) => {
-        if (json.error) {
-          message.error(json.error);
-        }
-      });
-  }
-=======
-  cleanupConnectionClient(connectionClient, connectionClientInterval);
->>>>>>> 58210c17
+  cleanupConnectionClient(connectionClient);
 
   setSession({
     connectionId,
@@ -312,41 +291,20 @@
     return message.error('Query not found');
   }
 
-<<<<<<< HEAD
   const { connectionClient } = getState().getSession();
-
-  if (connectionClient) {
-    api
-      .delete(`/api/connection-clients/${connectionClient.id}`)
-      .then((json) => {
-        if (json.error) {
-          message.error(json.error);
-        }
-      });
-  }
-=======
-  const {
-    connectionClient,
-    connectionClientInterval,
-  } = getState().getSession();
 
   // Cleanup existing connection
   // Even if the connection isn't changing, the client should be refreshed
   // This is to prevent accidental state from carrying over
   // For example, if there is an open transaction,
   // we don't want that impacting the new query if same connectionId is used)
-  cleanupConnectionClient(connectionClient, connectionClientInterval);
->>>>>>> 58210c17
+  cleanupConnectionClient(connectionClient);
 
   setSession({
     // Map query object to flattened editor session data
     queryId,
     connectionId: data.connectionId,
     connectionClient: undefined,
-<<<<<<< HEAD
-=======
-    connectionClientInterval: undefined,
->>>>>>> 58210c17
     queryText: data.queryText,
     queryName: data.name,
     tags: data.tags,
