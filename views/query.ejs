--- conflicted
+++ resolved
@@ -72,8 +72,6 @@
                       <input id="auto-refresh-seconds" type="text" class="form-control input-small" placeholder="number of seconds" style="height: 24px; font-size: 11px;">
                     </div><!-- /input-group -->
                 </form>
-<<<<<<< HEAD
-=======
                 <button id="btn-run-query" class="btn btn-primary btn-sm btn-block">
                     <span class="shortcut-letter">R</span>un Query
                 </button>
@@ -81,7 +79,6 @@
                     <span class="glyphicon glyphicon-link"></span>
                     Link To Table
                 </button>
->>>>>>> c7e6bd75
                 <hr>
                 <div id="panel-db-info-container">
                     <button id="btn-reload-schema" class="btn btn-default btn-sm" style="display: none;">
